--- conflicted
+++ resolved
@@ -1,32 +1,4 @@
 import logging
-<<<<<<< HEAD
-import sys
-
-from naslib.optimizers.core.evaluator import Trainer
-from naslib.optimizers.oneshot.darts.optimizer import DARTSOptimizer
-
-from naslib.search_spaces.cell.simple import SimpleCellSearchSpace
-from naslib.utils import utils
-from naslib.utils.logging import setup_logger
-
-logger = setup_logger("example.log")
-
-#
-# Run as `python run_darts.py --config-file ../naslib/configs/default.yaml data ./`
-#
-
-config = utils.get_config_from_args()
-utils.set_seed(config.seed)
-
-search_space = SimpleCellSearchSpace()
-
-optimizer = DARTSOptimizer(config)
-optimizer.adapt_search_space(search_space)
-
-trainer = Trainer(optimizer, 'cifar10', config)
-trainer.search()
-trainer.evaluate()
-=======
 
 from naslib.optimizers.core.evaluator import Trainer
 from naslib.optimizers import DARTSOptimizer, GDASOptimizer, RandomSearch
@@ -51,4 +23,3 @@
 trainer = Trainer(optimizer, 'cifar10', config)
 trainer.search()        # Search for an architecture
 trainer.evaluate()      # Evaluate the best architecture
->>>>>>> 108d491f
