#!/bin/bash

#nb101
#predictors101=(bananas mlp lgb gcn xgb ngb rf dngo \
	#bohamiann bayes_lin_reg seminas nao gp sparse_gp var_sparse_gp)

#nb201
<<<<<<< HEAD
predictors201=(omni_xgb)
#predictors201=(bananas feedforward gbdt gcn bonas xgb ngb rf dngo \
=======
#predictors201=(bananas mlp lgb gcn bonas xgb ngb rf dngo \
>>>>>>> 550757a3
 	#bohamiann bayes_lin_reg seminas nao gp sparse_gp var_sparse_gp)

#nb301
#predictors301=(bananas mlp lgb bonas xgb ngb rf dngo \
# 	bohamiann bayes_lin_reg gp sparse_gp var_sparse_gp nao)

#for predictor in ${predictors101[@]}
#do
    #sbatch -J 101-${predictor} slurm_job-nb101.sh $predictor
#done

#for predictor in ${predictors201[@]}
#do
    #sbatch -J 201-${predictor} slurm_job-nb201-c10.sh $predictor
    #sbatch -J c100-201-${predictor} slurm_job-nb201-c100.sh $predictor
    #sbatch -J imnet-201-${predictor} slurm_job-nb201-imagenet.sh $predictor
    #sbatch -J imnet-201-${predictor} slurm_job-imgnet.sh $predictor
#done

for predictor in ${predictors201[@]}
do
    sbatch -J c10-${predictor} slurm_job-nb201-c10.sh $predictor
    #sbatch -J im-${predictor} slurm_job-nb201-imagenet.sh $predictor
done
<|MERGE_RESOLUTION|>--- conflicted
+++ resolved
@@ -5,13 +5,8 @@
 	#bohamiann bayes_lin_reg seminas nao gp sparse_gp var_sparse_gp)
 
 #nb201
-<<<<<<< HEAD
-predictors201=(omni_xgb)
-#predictors201=(bananas feedforward gbdt gcn bonas xgb ngb rf dngo \
-=======
-#predictors201=(bananas mlp lgb gcn bonas xgb ngb rf dngo \
->>>>>>> 550757a3
- 	#bohamiann bayes_lin_reg seminas nao gp sparse_gp var_sparse_gp)
+predictors201=(bananas feedforward gbdt gcn bonas xgb ngb rf dngo \
+ 	bohamiann bayes_lin_reg seminas nao gp sparse_gp var_sparse_gp)
 
 #nb301
 #predictors301=(bananas mlp lgb bonas xgb ngb rf dngo \
