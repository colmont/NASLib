--- conflicted
+++ resolved
@@ -76,10 +76,7 @@
         if args.experiment_type == 'vary_both' and 'aug' in args.predictor:
             train_size_list = [train_size_list[i] for i in (1, 3, 5, 7, 9)]
             fidelity_list = [fidelity_list[i] for i in (2, 3, 5, 7, 9, 11, 13)]
-<<<<<<< HEAD
-=======
-            
->>>>>>> 8feaf818
+
         elif args.experiment_type == 'vary_both':
             # vary_both is computationally expensive because it tries all combos of train_size and fidelity
             # also lcsvr doesn't work with fidelity < 3 or train_size<=5 or 8
