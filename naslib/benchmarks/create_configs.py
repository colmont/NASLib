import argparse
import os
import random
import yaml

import numpy as np


def main(args):

    if args.config_type == 'nas':
        folder = f'{args.out_dir}/{args.dataset}/configs/nas'
        os.makedirs(folder, exist_ok=True)
        args.start_seed = int(args.start_seed)
        args.trials = int(args.trials)

        for i in range(args.start_seed, args.start_seed + args.trials):
            config = {
                'seed': i,
                'search_space': args.search_space,
                'dataset': args.dataset,
                'optimizer': args.optimizer,
                'out_dir': args.out_dir,
                'search': {'checkpoint_freq': args.checkpoint_freq,
                           'epochs': args.epochs,
                           'fidelity': 200,
                           'sample_size': 10,
                           'population_size': 30,
                           'num_init': 10,
                           'k': 25,
                           'num_ensemble': 3,
                           'acq_fn_type': 'its',
                           'acq_fn_optimization': 'mutation',
                           'encoding_type': 'path',
                           'num_arches_to_mutate': 2,
                           'max_mutations': 1,
                           'num_candidates': 100,
                           'predictor_type':'feedforward',
                           'debug_predictor': False
                          }
            }

            if args.optimizer == 'lcsvr' and args.experiment_type == 'vary_fidelity':
                path = folder + f'/config_{args.optimizer}_train_{i}.yaml'
            if args.optimizer == 'lcsvr' and args.experiment_type == 'vary_train_size':
                path = folder + f'/config_{args.optimizer}_fidelity_{i}.yaml'
            else:
                path = folder + f'/config_{args.optimizer}_{i}.yaml'

            with open(path, 'w') as fh:
                yaml.dump(config, fh)

    elif args.config_type == 'predictor':
        folder = f'{args.out_dir}/{args.dataset}/configs/predictors'
        os.makedirs(folder, exist_ok=True)
        args.start_seed = int(args.start_seed)
        args.trials = int(args.trials)
        
        if args.search_space == 'nasbench101':
            total_epochs = 108 - 1
            max_train_size = 1000
        elif args.search_space == 'nasbench201':
            total_epochs = 200 - 1
            max_train_size = 1000
        elif args.search_space == 'darts':
            total_epochs = 96 - 1
            max_train_size = 500
        elif args.search_space == 'nlp':
            total_epochs = 50 - 1
            max_train_size = 1000

        train_size_list = [int(j) for j in np.logspace(start=np.log(5.1)/np.log(2), 
                                                       stop=np.log(max_train_size)/np.log(2), 
                                                       num=11, endpoint=True, base=2.0)]
        # train_size_list = [i for i in train_size_list if i < 230]
        fidelity_list = [int(j) for j in np.logspace(start=0.9, 
                                                     stop=np.log(total_epochs)/np.log(2), 
                                                     num=15, endpoint=True, base=2.0)]

        if args.search_space == 'nlp':
            fidelity_list.pop(2)
            fidelity_list.insert(5, 6)

        if 'svr' in args.predictor:
            train_size_list.pop(0)
            fidelity_list.pop(0)
            fidelity_list.pop(0)

        elif 'omni' in args.predictor and args.search_space != 'darts':
            train_size_list.pop(0)
            train_size_list.pop(-1)
            fidelity_list.pop(1)

        elif 'omni' in args.predictor and args.search_space == 'darts':
            train_size_list.pop(0)
            train_size_list.pop(-1)
            fidelity_list.pop(1)
            fidelity_list.pop(1)

        for i in range(args.start_seed, args.start_seed + args.trials):
            config = {
                'seed': i,
                'search_space': args.search_space,
                'dataset': args.dataset,
                'out_dir': args.out_dir,
                'predictor': args.predictor,
                'test_size': args.test_size,
                'uniform_random': args.uniform_random,
                'experiment_type': args.experiment_type,
                'train_size_list': train_size_list,
                'train_size_single': args.train_size_single,
                'fidelity_single': args.fidelity_single,
                'fidelity_list': fidelity_list,
<<<<<<< HEAD
                'max_hpo_time': 1200,
=======
                'max_hpo_time': 900,
>>>>>>> 550757a3
            }

            with open(folder + f'/config_{args.predictor}_{i}.yaml', 'w') as fh:
                yaml.dump(config, fh)

    elif args.config_type == 'nas_predictor':
        folder = f'{args.out_dir}/{args.dataset}/configs/nas_predictors'
        os.makedirs(folder, exist_ok=True)
        args.start_seed = int(args.start_seed)
        args.trials = int(args.trials)

        for i in range(args.start_seed, args.start_seed + args.trials):
            config = {
                'seed': i,
                'search_space': args.search_space,
                'dataset': args.dataset,
                'optimizer': args.optimizer,
                'out_dir': args.out_dir,
                'search': {'predictor_type': args.predictor,
                           'epochs': args.epochs,
                           'checkpoint_freq': args.checkpoint_freq,
                           'fidelity': 200,
                           'sample_size': 10,
                           'population_size': 30,
                           'num_init': 20,
                           'k': 20,
                           'num_ensemble': 3,
                           'acq_fn_type': 'its',
                           'acq_fn_optimization': 'random_sampling',
                           'encoding_type': 'adjacency_one_hot',
                           'num_arches_to_mutate': 5,
                           'max_mutations': 1,
                           'num_candidates': 200,
                           'batch_size': 256,
                           'data_size': 25000,
                           'cutout': False,
                           'cutout_length': 16,
                           'cutout_prob': 1.0,
                           'train_portion': 0.7
                          }
            }

            path = folder + f'/config_{args.optimizer}_{args.predictor}_{i}.yaml'
            with open(path, 'w') as fh:
                yaml.dump(config, fh)

    else:
        print('invalid config type in create_configs.py')


if __name__ == "__main__":
    """ This is executed when run from the command line """
    parser = argparse.ArgumentParser()

    parser.add_argument("--start_seed", type=int, default=0, help="starting seed")
    parser.add_argument("--trials", type=int, default=100, help="Number of trials")
    parser.add_argument("--optimizer", type=str, default='rs', help="which optimizer")
    parser.add_argument("--predictor", type=str, default='full', help="which predictor")
    parser.add_argument("--test_size", type=int, default=30, help="Test set size for predictor")
    parser.add_argument("--uniform_random", type=int, default=1, help="Train/test set generation type (bool)")
    parser.add_argument("--train_size_single", type=int, default=10, help="Train size if exp type is single")
    parser.add_argument("--fidelity_single", type=int, default=5, help="Fidelity if exp type is single")
    parser.add_argument("--dataset", type=str, default='cifar10', help="Which dataset")
    parser.add_argument("--out_dir", type=str, default='run', help="Output directory")
    parser.add_argument("--checkpoint_freq", type=int, default=5000, help="How often to checkpoint")
    parser.add_argument("--epochs", type=int, default=150, help="How many search epochs")
    parser.add_argument("--config_type", type=str, default='nas', help="nas or predictor?")
    parser.add_argument("--search_space", type=str, default='nasbench201', help="nasbench201 or darts?")
    parser.add_argument("--experiment_type", type=str, default='single', help="type of experiment")

    args = parser.parse_args()

    main(args)<|MERGE_RESOLUTION|>--- conflicted
+++ resolved
@@ -111,11 +111,7 @@
                 'train_size_single': args.train_size_single,
                 'fidelity_single': args.fidelity_single,
                 'fidelity_list': fidelity_list,
-<<<<<<< HEAD
-                'max_hpo_time': 1200,
-=======
                 'max_hpo_time': 900,
->>>>>>> 550757a3
             }
 
             with open(folder + f'/config_{args.predictor}_{i}.yaml', 'w') as fh:
