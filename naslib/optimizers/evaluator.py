--- conflicted
+++ resolved
@@ -28,21 +28,12 @@
         cudnn.deterministic = True
         torch.cuda.manual_seed_all(self.config.seed)
 
-<<<<<<< HEAD
         #TODO: move all the data loading and preproces inside another method
         train_transform, valid_transform = utils._data_transforms_cifar10(config)
         self.train_transform = train_transform
         self.valid_transform = valid_transform
         train_data = dset.CIFAR10(root=config.data, train=True, download=True, transform=train_transform)
         test_data = dset.CIFAR10(root=config.data, train=False, download=True, transform=valid_transform)
-=======
-        # TODO: move all the data loading and preproces inside another method
-        train_transform, valid_transform = utils._data_transforms_cifar10(args)
-        self.train_transform = train_transform
-        self.valid_transform = valid_transform
-        train_data = dset.CIFAR10(root=self.config.data, train=True, download=True, transform=train_transform)
-        test_data = dset.CIFAR10(root=args.data, train=False, download=True, transform=valid_transform)
->>>>>>> 6b9dd2a5
 
         num_train = len(train_data)
         indices = list(range(num_train))
@@ -108,11 +99,7 @@
     @staticmethod
     def train(graph, optimizer, criterion, train_queue, *args, **kwargs):
         try:
-<<<<<<< HEAD
             config = config if 'config' in kwargs else graph.config
-=======
-            config = kwargs.get('config', graph.config)
->>>>>>> 6b9dd2a5
         except:
             raise ('No configuration specified in graph or kwargs')
 
@@ -198,9 +185,7 @@
     @staticmethod
     def save(save_path, model, epoch):
         utils.save(model, os.path.join(save_path,
-<<<<<<< HEAD
                                        'one_shot_model_{}.pt'.format(epoch)))
-
 
 if __name__ == '__main__':
     import yaml
@@ -217,7 +202,4 @@
                                                      config=config)
 
     evaluator = Evaluator(search_space)
-    evaluator.run()
-=======
-                                       'one_shot_model_{}.pt'.format(epoch)))
->>>>>>> 6b9dd2a5
+    evaluator.run()