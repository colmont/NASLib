import numpy as np
import random
import itertools
import torch
import torch.nn as nn

from naslib.search_spaces.core import primitives as ops
from naslib.search_spaces.darts.primitives import FactorizedReduce
from naslib.search_spaces.core.graph import Graph
from naslib.search_spaces.core.primitives import Sequential
from naslib.search_spaces.core.query_metrics import Metric
from naslib.search_spaces.transbench101.conversions import (
    convert_op_indices_to_naslib,
    convert_naslib_to_op_indices,
    convert_naslib_to_transbench101_micro,
    convert_naslib_to_transbench101_macro
)

OP_NAMES = ['Identity', 'Zero', 'ReLUConvBN3x3', 'ReLUConvBN1x1']
        

class TransBench101SearchSpaceMicro(Graph):
    """
    Implementation of the transbench 101 search space.
    It also has an interface to the tabular benchmark of transbench 101.
    """

    OPTIMIZER_SCOPE = [
        "r_stage_1",
        "n_stage_1",
        "r_stage_2",
        "n_stage_2",
        "r_stage_3"
    ]

    QUERYABLE = True


    def __init__(self, dataset='jigsaw'):
        super().__init__()
        if dataset == "jigsaw":
            self.num_classes = 1000
        elif dataset == "class_object":
            self.num_classes = 100
        elif dataset == "class_scene":
            self.num_classes = 63
        self.op_indices = None

        self.max_epoch = 199
        self.space_name = 'transbench101'
        self.dataset=dataset
        #
        # Cell definition
        #
        cell = Graph()
        cell.name = "cell"    # Use the same name for all cells with shared attributes

        # Input node
        cell.add_node(1)

        # Intermediate nodes
        cell.add_node(2)
        cell.add_node(3)

        # Output node
        cell.add_node(4)

        # Edges
        cell.add_edges_densly()

        #
        # Makrograph definition
        #
        self.name = "makrograph"

        self.n_modules = 5 # short: 3
        self.blocks_per_module = [2] * self.n_modules # Change to customize number of blocks per module
        self.module_stages = ["r_stage_1", "n_stage_1", "r_stage_2", "n_stage_2", "r_stage_3"]
        self.base_channels = 64 # short: 16

        n_nodes = 1 + self.n_modules + 1 # Stem, modules, decoder

        # Add nodes and edges
        self.add_nodes_from(range(1, n_nodes+1))
        for node in range(1, n_nodes):
            self.add_edge(node, node+1)

        # Preprocessing for jigsaw
        self.edges[1, 2].set('op', self._get_stem_for_task(self.dataset))

        # Add modules
        for idx, node in enumerate(range(2, 2+self.n_modules)):
            # Create module
            module = self._create_module(self.blocks_per_module[idx], self.module_stages[idx], cell)
            module.set_scope(f"module_{idx+1}", recursively=False)

            # Add module as subgraph
            self.nodes[node]["subgraph"] = module
            module.set_input([node-1])


        # Assign operations to cell edges
        C_in = self.base_channels
        for module_node, stage in zip(range(2, 2 + self.n_modules), self.module_stages):
            module = self.nodes[module_node]["subgraph"]
            self._set_cell_ops_for_module(module, C_in, stage)
            C_in = self._get_module_n_output_channels(module)

        # Add decoder depending on the task
        self.edges[node, node+1].set('op',
            self._get_decoder_for_task(self.dataset, n_channels=self._get_module_n_output_channels(module))
        )


    def _get_stem_for_task(self, task):
        if task == "jigsaw":
            return ops.StemJigsaw(self.base_channels)
        elif task in ["class_object", "class_scene"]:
            return ops.Stem(self.base_channels)
        elif task == "autoencoder":
            return ops.Stem(self.base_channels)
        else:
            return None # TODO: handle other tasks


    def _get_decoder_for_task(self, task, n_channels): #TODO: Remove harcoding
        if task == "jigsaw":
            return  ops.SequentialJigsaw(
                        nn.AdaptiveAvgPool2d(1),
                        nn.Flatten(),
                        nn.Linear(n_channels * 9, self.num_classes)
                    )
        elif task in ["class_object", "class_scene"]:
            return ops.Sequential(
                        nn.AdaptiveAvgPool2d(1),
                        nn.Flatten(),
                        nn.Linear(n_channels, self.num_classes)
                    )
        elif task == "autoencoder":
            #return ops.GenerativeDecoder((64, 32), (256, 2048)) # Short
            return ops.GenerativeDecoder((512, 32), (512, 2048)) # Full TNB

        else:
            return None # TODO: handle other tasks

    def _get_module_n_output_channels(self, module):
        last_cell_in_module = module.edges[1, 2]['op'].op[-1]
        edge_to_last_node = last_cell_in_module.edges[3, 4]
        relu_conv_bn = [op for op in edge_to_last_node['op'] if isinstance(op, ops.ReLUConvBN)][0]
        conv = [m for m in relu_conv_bn.op if isinstance(m, nn.Conv2d)][0]

        return conv.out_channels


    def _is_reduction_stage(self, stage):
        return "r_stage" in stage


    def _set_cell_ops_for_module(self, module, C_in, stage):
        assert isinstance(module, Graph)
        assert module.name == 'module'

        cells = module.edges[1, 2]['op'].op

        for idx, cell in enumerate(cells):
            downsample = self._is_reduction_stage(stage) and idx == 0
            cell.update_edges(
                update_func=lambda edge: _set_op(edge, C_in, downsample),
                private_edge_data=True
            )

            if downsample:
                C_in *= 2
<<<<<<< HEAD
            
            # print(cell.name, cell.scope)

=======
>>>>>>> 824b6d38

    def _create_module(self, n_blocks, scope, cell):
        blocks = []
        for _ in range(n_blocks):
            blocks.append(cell.copy().set_scope(scope))

        return self._wrap_with_graph(Sequential(*blocks))

    def _wrap_with_graph(self, module):
        container = Graph()
        container.name = 'module'
        container.add_nodes_from([1, 2])
        container.add_edge(1, 2)
        container.edges[1, 2].set('op', module)
        return container

    def query(self, metric=None, dataset=None, path=None, epoch=-1, full_lc=False, dataset_api=None):
        """
        Query results from transbench 101
        """
        assert isinstance(metric, Metric)
        if metric == Metric.ALL:
            raise NotImplementedError()
        if dataset_api is None:
            raise NotImplementedError('Must pass in dataset_api to query transbench101')
        
        arch_str = convert_naslib_to_transbench101_micro(self) 
          
        query_results = dataset_api['api']
        task = dataset_api['task']
                
        
        if task in ['class_scene', 'class_object', 'jigsaw']:
            
            metric_to_tb101 = {
                Metric.TRAIN_ACCURACY: 'train_top1',
                Metric.VAL_ACCURACY: 'valid_top1',
                Metric.TEST_ACCURACY: 'test_top1',
                Metric.TRAIN_LOSS: 'train_loss',
                Metric.VAL_LOSS: 'valid_loss',
                Metric.TEST_LOSS: 'test_loss',
                Metric.TRAIN_TIME: 'time_elapsed',
            }

        elif task == 'room_layout':
            
            metric_to_tb101 = {
                Metric.TRAIN_ACCURACY: 'train_neg_loss',
                Metric.VAL_ACCURACY: 'valid_neg_loss',
                Metric.TEST_ACCURACY: 'test_neg_loss',
                Metric.TRAIN_LOSS: 'train_loss',
                Metric.VAL_LOSS: 'valid_loss',
                Metric.TEST_LOSS: 'test_loss',
                Metric.TRAIN_TIME: 'time_elapsed',
            }
            
        elif task == 'segmentsemantic':
            
            metric_to_tb101 = {
                Metric.TRAIN_ACCURACY: 'train_acc',
                Metric.VAL_ACCURACY: 'valid_acc',
                Metric.TEST_ACCURACY: 'test_acc',
                Metric.TRAIN_LOSS: 'train_loss',
                Metric.VAL_LOSS: 'valid_loss',
                Metric.TEST_LOSS: 'test_loss',
                Metric.TRAIN_TIME: 'time_elapsed',
            }    
        
        else: # ['normal', 'autoencoder']
            
            metric_to_tb101 = {
                Metric.TRAIN_ACCURACY: 'train_ssim',
                Metric.VAL_ACCURACY: 'valid_ssim',
                Metric.TEST_ACCURACY: 'test_ssim',
                Metric.TRAIN_LOSS: 'train_l1_loss',
                Metric.VAL_LOSS: 'valid_l1_loss',
                Metric.TEST_LOSS: 'test_l1_loss',
                Metric.TRAIN_TIME: 'time_elapsed',
            }
        

        
        if metric == Metric.RAW:
            # return all data
            return query_results.get_arch_result(arch_str).query_all_results()[task]


        if metric == Metric.HP:
            # return hyperparameter info
            return query_results[dataset]['cost_info']
        elif metric == Metric.TRAIN_TIME:
            return query_results.get_single_metric(arch_str, task, metric_to_tb101[metric])


        if full_lc and epoch == -1:
            return query_results[dataset][metric_to_tb101[metric]]
        elif full_lc and epoch != -1:
            return query_results[dataset][metric_to_tb101[metric]][:epoch]
        else:
            return query_results.get_single_metric(arch_str, task, metric_to_tb101[metric])

        
    def get_op_indices(self):
        if self.op_indices is None:
            self.op_indices = convert_naslib_to_op_indices(self)
        return self.op_indices
 

    def get_hash(self):
        return tuple(self.get_op_indices())

    
    def set_op_indices(self, op_indices):
        # This will update the edges in the naslib object to op_indices
        self.op_indices = op_indices
        convert_op_indices_to_naslib(op_indices, self)


    def get_arch_iterator(self, dataset_api=None):
        return itertools.product(range(4), repeat=6)

    
    def set_spec(self, op_indices, dataset_api=None):
        # this is just to unify the setters across search spaces
        # TODO: change it to set_spec on all search spaces
        self.set_op_indices(op_indices)

    def sample_random_architecture(self, dataset_api=None):
        """
        This will sample a random architecture and update the edges in the
        naslib object accordingly.
        """
        op_indices = np.random.randint(4, size=(6))
        self.set_op_indices(op_indices)


    def mutate(self, parent, dataset_api=None):
        """
        This will mutate one op from the parent op indices, and then
        update the naslib object and op_indices
        """
        parent_op_indices = parent.get_op_indices()
        op_indices = list(parent_op_indices)

        edge = np.random.choice(len(parent_op_indices))
        available = [o for o in range(len(OP_NAMES)) if o != parent_op_indices[edge]]
        op_index = np.random.choice(available)
        op_indices[edge] = op_index
        print('op_indices mu =', op_indices)
        self.set_op_indices(op_indices)

        
    def get_nbhd(self, dataset_api=None):
        # return all neighbors of the architecture
        self.get_op_indices()
        nbrs = []
        for edge in range(len(self.op_indices)):
            available = [o for o in range(len(OP_NAMES)) if o != self.op_indices[edge]]
            
            for op_index in available:
                nbr_op_indices = list(self.op_indices).copy()
                nbr_op_indices[edge] = op_index
                nbr = TransBench101SearchSpaceMicro()
                nbr.set_op_indices(nbr_op_indices)
                nbr_model = torch.nn.Module()
                nbr_model.arch = nbr
                nbrs.append(nbr_model)
        
        random.shuffle(nbrs)
        return nbrs
    

    def get_type(self):
        return 'transbench101'




class TransBench101SearchSpaceMacro(Graph):
    """
    Implementation of the transbench 101 search space.
    It also has an interface to the tabular benchmark of transbench 101.
    """

    OPTIMIZER_SCOPE = [
        "stage_1",
        "stage_2",
        "stage_3",
    ]

    QUERYABLE = True


    def __init__(self):
        super().__init__()
        self.num_classes = self.NUM_CLASSES if hasattr(self, 'NUM_CLASSES') else 10
        self.op_indices = None

        self.max_epoch = 199
        self.space_name = 'transbench101'
        
    def query(self, metric=None, dataset=None, path=None, epoch=-1, full_lc=False, dataset_api=None):
        """
        Query results from transbench 101
        """
        assert isinstance(metric, Metric)
        if metric == Metric.ALL:
            raise NotImplementedError()
        if dataset_api is None:
            raise NotImplementedError('Must pass in dataset_api to query transbench101')
            
            
        arch_str = convert_naslib_to_transbench101_macro(self.op_indices) 
          
        query_results = dataset_api['api']
        task = dataset_api['task']
                
        
        if task in ['class_scene', 'class_object', 'jigsaw']:
            
            metric_to_tb101 = {
                Metric.TRAIN_ACCURACY: 'train_top1',
                Metric.VAL_ACCURACY: 'valid_top1',
                Metric.TEST_ACCURACY: 'test_top1',
                Metric.TRAIN_LOSS: 'train_loss',
                Metric.VAL_LOSS: 'valid_loss',
                Metric.TEST_LOSS: 'test_loss',
                Metric.TRAIN_TIME: 'time_elapsed',
            }

        elif task == 'room_layout':
            
            metric_to_tb101 = {
                Metric.TRAIN_ACCURACY: 'train_neg_loss',
                Metric.VAL_ACCURACY: 'valid_neg_loss',
                Metric.TEST_ACCURACY: 'test_neg_loss',
                Metric.TRAIN_LOSS: 'train_loss',
                Metric.VAL_LOSS: 'valid_loss',
                Metric.TEST_LOSS: 'test_loss',
                Metric.TRAIN_TIME: 'time_elapsed',
            }
            
        elif task == 'segmentsemantic':
            
            metric_to_tb101 = {
                Metric.TRAIN_ACCURACY: 'train_acc',
                Metric.VAL_ACCURACY: 'valid_acc',
                Metric.TEST_ACCURACY: 'test_acc',
                Metric.TRAIN_LOSS: 'train_loss',
                Metric.VAL_LOSS: 'valid_loss',
                Metric.TEST_LOSS: 'test_loss',
                Metric.TRAIN_TIME: 'time_elapsed',
            }    
        
        else: # ['normal', 'autoencoder']
            
            metric_to_tb101 = {
                Metric.TRAIN_ACCURACY: 'train_ssim',
                Metric.VAL_ACCURACY: 'valid_ssim',
                Metric.TEST_ACCURACY: 'test_ssim',
                Metric.TRAIN_LOSS: 'train_loss',
                Metric.VAL_LOSS: 'valid_loss',
                Metric.TEST_LOSS: 'test_loss',
                Metric.TRAIN_TIME: 'time_elapsed',
            }
        

        
        if metric == Metric.RAW:
            # return all data
            return query_results.get_arch_result(arch_str).query_all_results()[task]


        if metric == Metric.HP:
            # return hyperparameter info
            return query_results[dataset]['cost_info']
        elif metric == Metric.TRAIN_TIME:
            return query_results.get_single_metric(arch_str, task, metric_to_tb101[metric])


        if full_lc and epoch == -1:
            return query_results[dataset][metric_to_tb101[metric]]
        elif full_lc and epoch != -1:
            return query_results[dataset][metric_to_tb101[metric]][:epoch]
        else:
            return query_results.get_single_metric(arch_str, task, metric_to_tb101[metric])

        
    def get_op_indices(self):
        if self.op_indices is None:
            self.op_indices = convert_naslib_to_op_indices(self)
        return self.op_indices
 

    def get_hash(self):
        return tuple(self.get_op_indices())

    
    def set_op_indices(self, op_indices):
        # This will update the edges in the naslib object to op_indices
        self.op_indices = op_indices

        
    def sample_random_architecture(self, dataset_api=None):
        """
        This will sample a random architecture and update the edges in the
        naslib object accordingly.
        """
        r = random.randint(0, 2)
        p = random.randint(1, 4)
        q = random.randint(1, 3)
        u = [2*int(i<p) for i in range(r+4)]
        v = [int(i<q) for i in range(r+4)]
        w = [1+sum(x) for x in zip(u, v)]
        op_indices = np.random.permutation(w)
        while len(op_indices)<6:
            op_indices = np.append(op_indices, 0)
        self.set_op_indices(op_indices)

    def mutate(self, parent, dataset_api=None):
        """
        This will mutate one op from the parent op indices, and then
        update the naslib object and op_indices
        """
        parent_op_indices = list(parent.get_op_indices())
        parent_op_ind = parent_op_indices[parent_op_indices!=0]

        def f(g):
            r = len(g)
            p = sum([int(i==4 or i==3) for i in g])
            q = sum([int(i==4 or i==2) for i in g])
            return r, p, q

        def g(r, p, q):
            u = [2*int(i<p) for i in range(r)]
            v = [int(i<q) for i in range(r)]
            w = [1+sum(x) for x in zip(u, v)]
            return np.random.permutation(w)

        a, b, c = f(parent_op_ind)

        a_available = [i for i in [4, 5, 6] if i!=a]
        b_available = [i for i in range(1, 5) if i!=b]
        c_available = [i for i in range(1, 4) if i!=c]
        
        dic1 = {1: a, 2: b, 3: c}
        dic2 = {1: a_available, 2: b_available, 3: c_available}
        
        numb = random.randint(1, 3)
        
        dic1[numb] = random.choice(dic2[numb])

       
        op_indices = g(dic1[1], dic1[2], dic1[3])
        while len(op_indices)<6:
            op_indices = np.append(op_indices, 0)
                                
        self.set_op_indices(op_indices)    


    def get_nbhd(self, dataset_api=None):
        # return all neighbors of the architecture
        self.get_op_indices()
        op_ind = list(self.op_indices[self.op_indices!=0])
        nbrs = []

        def f(g):
            r = len(g)
            p = sum([int(i==4 or i==3) for i in g])
            q = sum([int(i==4 or i==2) for i in g])
            return r, p, q

        def g(r, p, q):
            u = [2*int(i<p) for i in range(r)]
            v = [int(i<q) for i in range(r)]
            w = [1+sum(x) for x in zip(u, v)]
            return np.random.permutation(w)

        a, b, c = f(op_ind)

        a_available = [i for i in [4, 5, 6] if i!=a]
        b_available = [i for i in range(1, 5) if i!=b]
        c_available = [i for i in range(1, 4) if i!=c]

        for r in a_available:
            for p in b_available:
                for q in c_available:
                    nbr_op_indices = g(r, p, q)
                    while len(nbr_op_indices)<6:
                        nbr_op_indices = np.append(nbr_op_indices, 0)
                    nbr = TransBench101SearchSpaceMacro()
                    nbr.set_op_indices(nbr_op_indices)
                    nbr_model = torch.nn.Module()
                    nbr_model.arch = nbr
                    nbrs.append(nbr_model)

        random.shuffle(nbrs)
        return nbrs    

    def get_type(self):
        return 'transbench101'

def _set_op(edge, C_in, downsample):

    C_out = C_in
    stride = 1

    if downsample:
        if edge.head == 1:
            C_out = C_in * 2
            stride = 2
        else:
            C_in *= 2
            C_out = C_in
            stride = 1

    edge.data.set("op", [
        ops.Identity() if stride == 1 else FactorizedReduce(C_in, C_out, stride, affine=False),
        ops.Zero(stride=stride, C_in=C_in, C_out=C_out),
        ops.ReLUConvBN(C_in, C_out, kernel_size=3, stride=stride),
        ops.ReLUConvBN(C_in, C_out, kernel_size=1, stride=stride),
    ])<|MERGE_RESOLUTION|>--- conflicted
+++ resolved
@@ -171,12 +171,6 @@
 
             if downsample:
                 C_in *= 2
-<<<<<<< HEAD
-            
-            # print(cell.name, cell.scope)
-
-=======
->>>>>>> 824b6d38
 
     def _create_module(self, n_blocks, scope, cell):
         blocks = []
