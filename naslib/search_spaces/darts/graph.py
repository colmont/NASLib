--- conflicted
+++ resolved
@@ -37,7 +37,7 @@
 
 performance_model = nasbench301.load_ensemble(os.path.join(data_folder + 'nb301_models/xgb_v1.0'))
 runtime_model = nasbench301.load_ensemble(os.path.join(data_folder + 'nb301_models/lgb_runtime_v1.0'))
-nb301_model = [performance_model, runtime_model] 
+nb301_model = [performance_model, runtime_model]
 print('loaded nb301 models')
 
 NUM_VERTICES = 4
@@ -71,7 +71,7 @@
     ]
 
     QUERYABLE = True
-    
+
     def __init__(self):
         """
         Initialize a new instance of the DARTS search space.
@@ -87,8 +87,8 @@
         self.load_labeled = None
         self.num_classes = self.NUM_CLASSES if hasattr(self, 'NUM_CLASSES') else 10
         self.max_epoch = 97
-        self.space_name = 'nasbench201'
-        
+        self.space_name = 'darts'
+
         """
         Build the search space with the parameters specified in __init__.
         """
@@ -126,12 +126,12 @@
         # Reduction cell has the same topology
         reduction_cell = deepcopy(normal_cell)
         reduction_cell.name = "reduction_cell"
-        
+
         # set the cell name for all edges. This is necessary to convert a genotype to a naslib object
         for _, _, edge_data in normal_cell.edges.data():
             if not edge_data.is_final():
                 edge_data.set("cell_name", "normal_cell")
-            
+
         for _, _, edge_data in reduction_cell.edges.data():
             if not edge_data.is_final():
                 edge_data.set("cell_name", "reduction_cell")
@@ -340,17 +340,11 @@
             """
             assert metric in [Metric.VAL_ACCURACY, Metric.TRAIN_LOSS]
             query_results = nb301_data[self.compact]
-<<<<<<< HEAD
-            if epoch == 98:
-                return query_results[metric_to_nb301[metric]]
-            else:
-                return query_results[metric_to_nb301[metric]][epoch] / 100.0
-=======
             if full_lc:
                 # return the full learning curve up to specified epoch
                 return query_results[metric_to_nb301[metric]][:epoch]
             else:
-                # return the value of the metric only at the specified epoch 
+                # return the value of the metric only at the specified epoch
                 return query_results[metric_to_nb301[metric]][epoch]
 
         else:
@@ -359,7 +353,7 @@
             only query the validation accuracy at epoch 100 by using nasbench301.
             """
             assert (not epoch or epoch in [-1, 100])
-            # assert metric in [Metric.VAL_ACCURACY, Metric.RAW]   
+            # assert metric in [Metric.VAL_ACCURACY, Metric.RAW]
             genotype = convert_naslib_to_genotype(self)
             val_acc = nb301_model[0].predict(config=genotype, representation="genotype")
             return val_acc
@@ -368,8 +362,7 @@
         if self.compact is None:
             self.compact = convert_naslib_to_compact(self)
         return self.compact
->>>>>>> b188a9b5
-        
+
     def set_compact(self, compact):
         # This will update the edges in the naslib object to match compact
         self.compact = compact
@@ -377,7 +370,7 @@
 
     def sample_random_architecture(self):
         """
-        This will sample a random architecture and update the edges in the 
+        This will sample a random architecture and update the edges in the
         naslib object accordingly.
         """
         compact = [[], []]
@@ -391,7 +384,7 @@
             compact[1].extend([(nodes_in_reduce[0], ops[2]), (nodes_in_reduce[1], ops[3])])
 
         self.set_compact(compact)
-        
+
     def mutate(self, parent, mutation_rate=1):
         """
         This will mutate one op from the parent op indices, and then
@@ -421,10 +414,10 @@
         # return all neighbors of the architecture
         self.get_compact()
         nbrs = []
-        
+
         for i, cell in enumerate(self.compact):
             for j, pair in enumerate(cell):
-                
+
                 # mutate the op
                 available = [op for op in range(NUM_OPS) if op != pair[1]]
                 for op in available:
@@ -435,12 +428,12 @@
                     nbr_model = torch.nn.Module()
                     nbr_model.arch = nbr
                     nbrs.append(nbr_model)
-                    
+
                 # mutate the edge
                 other = j + 1 - 2 * (j % 2)
                 available = [edge for edge in range(j//2+2) \
                             if edge not in [cell[other][0], pair[0]]]
-                
+
                 for edge in available:
                     nbr_compact = make_compact_mutable(self.compact)
                     nbr_compact[i][j][0] = edge
@@ -449,7 +442,7 @@
                     nbr_model = torch.nn.Module()
                     nbr_model.arch = nbr
                     nbrs.append(nbr_model)
-        
+
         random.shuffle(nbrs)
         return nbrs
 
