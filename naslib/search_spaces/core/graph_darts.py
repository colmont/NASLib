from functools import partial

import torch
import yaml
from torch import nn

from naslib.optimizers.optimizer import DARTSOptimizer
from naslib.search_spaces.core.graphs import EdgeOpGraph, NodeOpGraph
from naslib.search_spaces.core.primitives import FactorizedReduce, ReLUConvBN, Identity, Stem
from naslib.utils import AttrDict

PRIMITIVES = [
    # 'none',
    'max_pool_3x3',
    'avg_pool_3x3',
    'skip_connect',
    'sep_conv_3x3',
    'sep_conv_5x5',
    'dil_conv_3x3',
    'dil_conv_5x5'
]


class DARTSCell(EdgeOpGraph):
    def __init__(self, cell_type, C_prev_prev, C_prev, C, reduction_prev, *args, **kwargs):
        self.cell_type = cell_type
        self.C_prev_prev = C_prev_prev
        self.C_prev = C_prev
        self.C = C
        self.reduction_prev = reduction_prev
        super(DARTSCell, self).__init__(*args, **kwargs)

    def _build_graph(self):
        # Input Nodes: Previous / Previous-Previous cell
        preprocessing0 = FactorizedReduce(self.C_prev_prev, self.C, affine=False) \
            if self.reduction_prev else ReLUConvBN(self.C_prev_prev, self.C, 1, 1, 0, affine=False)
        preprocessing1 = ReLUConvBN(self.C_prev, self.C, 1, 1, 0, affine=False)

        self.add_node(0, type='input', preprocessing=preprocessing0, desc='previous-previous')
        self.add_node(1, type='input', preprocessing=preprocessing1, desc='previous')

        # 4 intermediate nodes
        self.add_node(2, type='inter', comb_op=sum)
        self.add_node(3, type='inter', comb_op=sum)
        self.add_node(4, type='inter', comb_op=sum)
        self.add_node(5, type='inter', comb_op=sum)

        # Output node
        self.add_node(6, type='output', comb_op=partial(torch.cat, dim=1))

        # Edges: input-inter and inter-inter
        for to_node in self.inter_nodes():
            for from_node in range(to_node):
                stride = 2 if self.cell_type == 'reduction' and from_node < 2 else 1
                self.add_edge(
                    from_node, to_node, op=None, op_choices=PRIMITIVES,
                    op_kwargs={'C': self.C, 'stride': stride, 'out_node_op': self.nodes[to_node]['comb_op']},
                    to_node=to_node, from_node=from_node)

        # Edges: inter-output
        self.add_edge(2, 6, op=Identity())
        self.add_edge(3, 6, op=Identity())
        self.add_edge(4, 6, op=Identity())
        self.add_edge(5, 6, op=Identity())


class DARTSMacroGraph(NodeOpGraph):
    def __init__(self, config, *args, **kwargs):
        self.config = config
        super(DARTSMacroGraph, self).__init__(*args, **kwargs)

    def _build_graph(self):
        num_layers = self.config['layers']
        C = self.config['init_channels']
        C_curr = self.config['stem_multiplier'] * C

        stem = Stem(C_curr=C_curr)
        C_prev_prev, C_prev, C_curr = C_curr, C_curr, C

        self.add_node(0, type='input')
        self.add_node(1, op=stem, type='stem')
        self.add_node('1b', op=stem, type='stem')

        # Normal and reduction cells
        reduction_prev = False
        for cell_num in range(num_layers):
            if cell_num in [num_layers // 3, 2 * num_layers // 3]:
                C_curr *= 2
                reduction = True
            else:
                reduction = False

<<<<<<< HEAD
            self.add_node(cell_num + 2, op=DARTSCell(C_prev_prev=C_prev_prev,
                                                     C_prev=C_prev, C=C_curr,
                                                     reduction_prev=reduction_prev,
                                                     type='reduction' if
                                                     reduction else 'normal'),
=======
            self.add_node(cell_num + 2,
                          op=DARTSCell(C_prev_prev=C_prev_prev, C_prev=C_prev, C=C_curr, reduction_prev=reduction_prev,
                                       cell_type='reduction' if reduction else 'normal'),
>>>>>>> 6b9dd2a5
                          type='reduction' if reduction else 'normal')
            reduction_prev = reduction
            C_prev_prev, C_prev = C_prev, self.config['channel_multiplier'] * C_curr

        pooling = nn.AdaptiveAvgPool2d(1)
        classifier = nn.Linear(C_prev, self.config['num_classes'])

        self.add_node(num_layers + 2, op=lambda x: pooling(x[0]), type='pooling')
        self.add_node(num_layers + 3, op=lambda x:
                      classifier(x[0].view(x[0].size(0), -1)), type='output')

        # Edges
        self.add_edge(0, 1)
        self.add_edge(0, '1b')

        # Parallel edge that's why MultiDiGraph
        self.add_edge(1, 2, type='input', desc='previous-previous')
        self.add_edge('1b', 2, type='input', desc='previous')

        for i in range(3, num_layers + 2):
            self.add_edge(i - 2, i, type='input', desc='previous-previous')
            self.add_edge(i - 1, i, type='input', desc='previous')

        # From output of normal-reduction cell to pooling layer
        self.add_edge(num_layers + 1, num_layers + 2)
        self.add_edge(num_layers + 2, num_layers + 3)


if __name__ == '__main__':
    with open('../../configs/default.yaml') as f:
        config = yaml.safe_load(f)
        config = AttrDict(config)

    one_shot_optimizer = DARTSOptimizer()
    search_space = DARTSMacroGraph.from_optimizer_op(one_shot_optimizer, config=config)

    # Attempt forward pass
    res = search_space(torch.randn(size=[1, 3, 32, 32], dtype=torch.float, requires_grad=False))<|MERGE_RESOLUTION|>--- conflicted
+++ resolved
@@ -90,17 +90,11 @@
             else:
                 reduction = False
 
-<<<<<<< HEAD
             self.add_node(cell_num + 2, op=DARTSCell(C_prev_prev=C_prev_prev,
                                                      C_prev=C_prev, C=C_curr,
                                                      reduction_prev=reduction_prev,
-                                                     type='reduction' if
+                                                     cell_type='reduction' if
                                                      reduction else 'normal'),
-=======
-            self.add_node(cell_num + 2,
-                          op=DARTSCell(C_prev_prev=C_prev_prev, C_prev=C_prev, C=C_curr, reduction_prev=reduction_prev,
-                                       cell_type='reduction' if reduction else 'normal'),
->>>>>>> 6b9dd2a5
                           type='reduction' if reduction else 'normal')
             reduction_prev = reduction
             C_prev_prev, C_prev = C_prev, self.config['channel_multiplier'] * C_curr
