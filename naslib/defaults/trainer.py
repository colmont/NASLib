import codecs
import time
import json
import logging
import os
import copy
import torch
import numpy as np

from fvcore.common.checkpoint import PeriodicCheckpointer

from naslib.search_spaces.core.query_metrics import Metric

from naslib.utils import utils
from naslib.utils.logging import log_every_n_seconds, log_first_n

from .additional_primitives import DropPathWrapper

logger = logging.getLogger(__name__)


class Trainer(object):
    """
    Default implementation that handles dataloading and preparing batches, the
    train loop, gathering statistics, checkpointing and doing the final
    final evaluation.

    If this does not fulfil your needs free do subclass it and implement your
    required logic.
    """

    def __init__(self, optimizer, config, lightweight_output=False):
        """
        Initializes the trainer.

        Args:
            optimizer: A NASLib optimizer
            config (AttrDict): The configuration loaded from a yaml file, e.g
                via  `utils.get_config_from_args()`
        """
        self.optimizer = optimizer
        self.config = config
        self.epochs = self.config.search.epochs
        self.lightweight_output = lightweight_output

        # preparations
        self.device = torch.device("cuda:0" if torch.cuda.is_available() else "cpu")

        # measuring stuff
        self.train_top1 = utils.AverageMeter()
        self.train_top5 = utils.AverageMeter()
        self.train_loss = utils.AverageMeter()
        self.val_top1 = utils.AverageMeter()
        self.val_top5 = utils.AverageMeter()
        self.val_loss = utils.AverageMeter()

        n_parameters = optimizer.get_model_size()
        logger.info("param size = %fMB", n_parameters)
        self.errors_dict = utils.AttrDict(
            {'train_acc': [],
             'train_loss': [],
             'valid_acc': [],
             'valid_loss': [],
             'test_acc': [],
             'test_loss': [],
             'runtime': [],
             'train_time': [],
             'arch_eval': [],
             'params': n_parameters}
        )


    def search(self, resume_from=""):
        """
        Start the architecture search.

        Generates a json file with training statistics.

        Args:
            resume_from (str): Checkpoint file to resume from. If not given then
                train from scratch.
        """
        logger.info("Start training")

        np.random.seed(self.config.search.seed)
        torch.manual_seed(self.config.search.seed)

        self.optimizer.before_training()
        checkpoint_freq = self.config.search.checkpoint_freq
        if self.optimizer.using_step_function:
            self.scheduler = self.build_search_scheduler(self.optimizer.op_optimizer, self.config)
        
            start_epoch = self._setup_checkpointers(resume_from, period=checkpoint_freq, scheduler=self.scheduler)
        else:
            start_epoch = self._setup_checkpointers(resume_from, period=checkpoint_freq)
        
        if self.optimizer.using_step_function:
            self.train_queue, self.valid_queue, _ = self.build_search_dataloaders(self.config)

        for e in range(start_epoch, self.epochs):
            
            start_time = time.time()
            self.optimizer.new_epoch(e)

            if self.optimizer.using_step_function:
                for step, data_train in enumerate(self.train_queue):
                    data_train = (data_train[0].to(self.device), data_train[1].to(self.device, non_blocking=True))
                    data_val = next(iter(self.valid_queue))
                    data_val = (data_val[0].to(self.device), data_val[1].to(self.device, non_blocking=True))

                    stats = self.optimizer.step(data_train, data_val)
                    logits_train, logits_val, train_loss, val_loss = stats

                    self._store_accuracies(logits_train, data_train[1], 'train')
                    self._store_accuracies(logits_val, data_val[1], 'val')

                    log_every_n_seconds(logging.INFO, "Epoch {}-{}, Train loss: {:.5f}, validation loss: {:.5f}, learning rate: {}".format(
                        e, step, train_loss, val_loss, self.scheduler.get_last_lr()), n=5)
                    
                    if torch.cuda.is_available():
                        log_first_n(logging.INFO, "cuda consumption\n {}".format(torch.cuda.memory_summary()), n=3)

                    self.train_loss.update(float(train_loss.detach().cpu()))
                    self.val_loss.update(float(val_loss.detach().cpu()))
                    
                self.scheduler.step()

                end_time = time.time()

                self.errors_dict.train_acc.append(self.train_top1.avg)
                self.errors_dict.train_loss.append(self.train_loss.avg)
                self.errors_dict.valid_acc.append(self.val_top1.avg)
                self.errors_dict.valid_loss.append(self.val_loss.avg)
                self.errors_dict.runtime.append(end_time - start_time)
            else:
                end_time = time.time()
                # TODO: nasbench101 does not have train_loss, valid_loss, test_loss implemented, so this is a quick fix for now
                #train_acc, train_loss, valid_acc, valid_loss, test_acc, test_loss = self.optimizer.train_statistics()
                train_acc, valid_acc, test_acc, train_time = self.optimizer.train_statistics()
                train_loss, valid_loss, test_loss = -1, -1, -1
                
                self.errors_dict.train_acc.append(train_acc)
                self.errors_dict.train_loss.append(train_loss)
                self.errors_dict.valid_acc.append(valid_acc)
                self.errors_dict.valid_loss.append(valid_loss)
                self.errors_dict.test_acc.append(test_acc)
                self.errors_dict.test_loss.append(test_loss)
                self.errors_dict.runtime.append(end_time - start_time)
                self.errors_dict.train_time.append(train_time)
                self.train_top1.avg = train_acc
                self.val_top1.avg = valid_acc

            self.periodic_checkpointer.step(e)

            anytime_results = self.optimizer.test_statistics()
            if anytime_results:
                # record anytime performance
                self.errors_dict.arch_eval.append(anytime_results)
                log_every_n_seconds(logging.INFO, "Epoch {}, Anytime results: {}".format(
                        e, anytime_results), n=5)
<<<<<<< HEAD
                    
            # self._log_to_json()
=======

            self._log_to_json()
>>>>>>> 6fad875f
            self._log_and_reset_accuracies(e)

        self.optimizer.after_training()
        logger.info("Training finished")


    def evaluate_oneshot(self, resume_from="", dataloader=None):
        """
        Evaluate the one-shot model on the specified dataset.

        Generates a json file with training statistics.

        Args:
            resume_from (str): Checkpoint file to resume from. If not given then
                evaluate with the current one-shot weights.
        """
        logger.info("Start one-shot evaluation")
        self.optimizer.before_training()
        self._setup_checkpointers(resume_from)

        loss = torch.nn.CrossEntropyLoss()

        if dataloader is None:
            # load only the validation data
            _, dataloader, _ = self.build_search_dataloaders(self.config)

        self.optimizer.graph.eval()
        with torch.no_grad():
            start_time = time.time()
            for step, data_val in enumerate(dataloader):
                input_val = data_val[0].to(self.device)
                target_val = data_val[1].to(self.device, non_blocking=True)

                logits_val = self.optimizer.graph(input_val)
                val_loss = loss(logits_val, target_val)

                self._store_accuracies(logits_val, data_val[1], 'val')
                self.val_loss.update(float(val_loss.detach().cpu()))

            end_time = time.time()

            self.errors_dict.valid_acc.append(self.val_top1.avg)
            self.errors_dict.valid_loss.append(self.val_loss.avg)
            self.errors_dict.runtime.append(end_time - start_time)

            self._log_to_json()

        logger.info("Evaluation finished")
        return self.val_top1.avg


    def evaluate(
            self, 
            retrain=True, 
            search_model="", 
            resume_from="",
            best_arch=None, 
            dataset_api=None
        ):
        """
        Evaluate the final architecture as given from the optimizer.

        If the search space has an interface to a benchmark then query that.
        Otherwise train as defined in the config.

        Args:
            retrain (bool): Reset the weights from the architecure search
            search_model (str): Path to checkpoint file that was created during
                search. If not provided, then try to load 'model_final.pth' from search
            resume_from (str): Resume retraining from the given checkpoint file.
            best_arch: Parsed model you want to directly evaluate and ignore the final model
                from the optimizer.
        """
        logger.info("Start evaluation")
        if not best_arch:

            if not search_model:
                search_model = os.path.join(self.config.save, "search", "model_final.pth")
            self._setup_checkpointers(search_model)      # required to load the architecture

            best_arch = self.optimizer.get_final_architecture()
        logger.info("Final architecture:\n" + best_arch.modules_str())

        if best_arch.QUERYABLE:
            metric = Metric.TEST_ACCURACY
            result = best_arch.query(
                metric=metric, dataset=self.config.dataset, dataset_api=dataset_api
            )
            logger.info("Queried results ({}): {}".format(metric, result))
        else:
            best_arch.to(self.device)
            if retrain:
                logger.info("Starting retraining from scratch")
                best_arch.reset_weights(inplace=True)

                self.train_queue, self.valid_queue, self.test_queue = self.build_eval_dataloaders(self.config)

                optim = self.build_eval_optimizer(best_arch.parameters(), self.config)
                scheduler = self.build_eval_scheduler(optim, self.config)

                start_epoch = self._setup_checkpointers(resume_from, 
                    search=False, 
                    period=self.config.evaluation.checkpoint_freq,
                    model=best_arch,    # checkpointables start here
                    optim=optim,
                    scheduler=scheduler
                )

                grad_clip = self.config.evaluation.grad_clip
                loss = torch.nn.CrossEntropyLoss()

                best_arch.train()
                self.train_top1.reset()
                self.train_top5.reset()
                self.val_top1.reset()
                self.val_top5.reset()

                # Enable drop path
                best_arch.update_edges(
                    update_func=lambda edge: edge.data.set('op', DropPathWrapper(edge.data.op)),
                    scope=best_arch.OPTIMIZER_SCOPE,
                    private_edge_data=True
                )

                # train from scratch
                epochs = self.config.evaluation.epochs
                for e in range(start_epoch, epochs):
                    if torch.cuda.is_available():
                        log_first_n(logging.INFO, "cuda consumption\n {}".format(torch.cuda.memory_summary()), n=20)

                    # update drop path probability
                    drop_path_prob = self.config.evaluation.drop_path_prob * e / epochs
                    best_arch.update_edges(
                        update_func=lambda edge: edge.data.set('drop_path_prob', drop_path_prob),
                        scope=best_arch.OPTIMIZER_SCOPE,
                        private_edge_data=True
                    )

                    # Train queue
                    for i, (input_train, target_train) in enumerate(self.train_queue):
                        input_train = input_train.to(self.device)
                        target_train = target_train.to(self.device, non_blocking=True)

                        optim.zero_grad()
                        logits_train = best_arch(input_train)
                        train_loss = loss(logits_train, target_train)
                        if hasattr(best_arch, 'auxilary_logits'):   # darts specific stuff
                            log_first_n(logging.INFO, "Auxiliary is used", n=10)
                            auxiliary_loss = loss(best_arch.auxilary_logits(), target_train)
                            train_loss += self.config.evaluation.auxiliary_weight * auxiliary_loss
                        train_loss.backward()
                        if grad_clip:
                            torch.nn.utils.clip_grad_norm_(best_arch.parameters(), grad_clip)
                        optim.step()

                        self._store_accuracies(logits_train, target_train, 'train')
                        log_every_n_seconds(logging.INFO, "Epoch {}-{}, Train loss: {:.5}, learning rate: {}".format(
                            e, i, train_loss, scheduler.get_last_lr()), n=5)
                        
                        
                    # Validation queue
                    if self.valid_queue:
                        for i, (input_valid, target_valid) in enumerate(self.valid_queue):
                            
                            input_valid = input_valid.cuda().float()
                            target_valid = target_valid.cuda().float()

                            # just log the validation accuracy
                            with torch.no_grad():
                                logits_valid = best_arch(input_valid)
                                self._store_accuracies(logits_valid, target_valid, 'val')

                    scheduler.step()
                    self.periodic_checkpointer.step(e)
                    self._log_and_reset_accuracies(e)

            # Disable drop path
            best_arch.update_edges(
                update_func=lambda edge: edge.data.set('op', edge.data.op.get_embedded_ops()),
                scope=best_arch.OPTIMIZER_SCOPE,
                private_edge_data=True
            )

            # measure final test accuracy
            top1 = utils.AverageMeter()
            top5 = utils.AverageMeter()

            best_arch.eval()

            for i, data_test in enumerate(self.test_queue):
                input_test, target_test = data_test
                input_test = input_test.to(self.device)
                target_test = target_test.to(self.device, non_blocking=True)

                n = input_test.size(0)

                with torch.no_grad():
                    logits = best_arch(input_test)

                    prec1, prec5 = utils.accuracy(logits, target_test, topk=(1, 5))
                    top1.update(prec1.data.item(), n)
                    top5.update(prec5.data.item(), n)

                log_every_n_seconds(logging.INFO, "Inference batch {} of {}.".format(i, len(self.test_queue)), n=5)

            logger.info("Evaluation finished. Test accuracies: top-1 = {:.5}, top-5 = {:.5}".format(top1.avg, top5.avg))


    @staticmethod
    def build_search_dataloaders(config):
        train_queue, valid_queue, test_queue, _, _ = utils.get_train_val_loaders(config, mode='train')
        return train_queue, valid_queue, _  # test_queue is not used in search currently


    @staticmethod
    def build_eval_dataloaders(config):
        train_queue, valid_queue, test_queue, _, _ = utils.get_train_val_loaders(config, mode='val')
        return train_queue, valid_queue, test_queue


    @staticmethod
    def build_eval_optimizer(parameters, config):
        return torch.optim.SGD(
            parameters,
            lr=config.evaluation.learning_rate,
            momentum=config.evaluation.momentum,
            weight_decay=config.evaluation.weight_decay,
        )


    @staticmethod
    def build_search_scheduler(optimizer, config):
        return torch.optim.lr_scheduler.CosineAnnealingLR(
            optimizer, 
            T_max=config.search.epochs, 
            eta_min=config.search.learning_rate_min
        )


    @staticmethod
    def build_eval_scheduler(optimizer, config):
        return torch.optim.lr_scheduler.CosineAnnealingLR(
            optimizer, 
            T_max=config.evaluation.epochs, 
            eta_min=config.evaluation.learning_rate_min
        )


    def _log_and_reset_accuracies(self, epoch):
        logger.info("Epoch {} done. Train accuracy (top1, top5): {:.5f}, {:.5f}, Validation accuracy: {:.5f}, {:.5f}".format(
                epoch,
                self.train_top1.avg, self.train_top5.avg,
                self.val_top1.avg, self.val_top5.avg
            ))
        self.train_top1.reset()
        self.train_top5.reset()
        self.train_loss.reset()
        self.val_top1.reset()
        self.val_top5.reset()
        self.val_loss.reset()


    def _store_accuracies(self, logits, target, split):
        """Update the accuracy counters"""
        logits = logits.clone().detach().cpu()
        target = target.clone().detach().cpu()
        prec1, prec5 = utils.accuracy(logits, target, topk=(1, 5))
        n = logits.size(0)

        if split == 'train':
            self.train_top1.update(prec1.data.item(), n)
            self.train_top5.update(prec5.data.item(), n)
        elif split == 'val':
            self.val_top1.update(prec1.data.item(), n)
            self.val_top5.update(prec5.data.item(), n)
        else:
            raise ValueError("Unknown split: {}. Expected either 'train' or 'val'")


    def _prepare_dataloaders(self, config, mode='train'):
        """
        Prepare train, validation, and test dataloaders with the splits defined
        in the config.

        Args:
            config (AttrDict): config from config file.
        """
        train_queue, valid_queue, test_queue, _, _ = utils.get_train_val_loaders(config, mode)
        self.train_queue = train_queue
        self.valid_queue = valid_queue
        self.test_queue = test_queue
    

    def _setup_checkpointers(self, resume_from="", search=True, period=1, **add_checkpointables):
        """
        Sets up a periodic chechkpointer which can be used to save checkpoints
        at every epoch. It will call optimizer's `get_checkpointables()` as objects
        to store.

        Args:
            resume_from (str): A checkpoint file to resume the search or evaluation from.
            search (bool): Whether search or evaluation phase is checkpointed. This is required
                because the files are in different folders to not be overridden
            add_checkpointables (object): Additional things to checkpoint together with the
                optimizer's checkpointables.
        """
        checkpointables = self.optimizer.get_checkpointables()
        checkpointables.update(add_checkpointables)

        checkpointer = utils.Checkpointer(
            model=checkpointables.pop('model'),
            save_dir=self.config.save + "/search" if search else self.config.save + "/eval",
            #**checkpointables #NOTE: this is throwing an Error
        )

        self.periodic_checkpointer = PeriodicCheckpointer(
            checkpointer,
            period=period,
            max_iter=self.config.search.epochs if search else self.config.evaluation.epochs
        )

        if resume_from:
            logger.info("loading model from file {}".format(resume_from))
            checkpoint = checkpointer.resume_or_load(resume_from, resume=True)
            if checkpointer.has_checkpoint():
                return checkpoint.get("iteration", -1) + 1
        return 0


    def _log_to_json(self):
        """log training statistics to json file"""
        if not os.path.exists(self.config.save):
            os.makedirs(self.config.save)
        if not self.lightweight_output:
            with codecs.open(os.path.join(self.config.save, 'errors.json'), 'w', encoding='utf-8') as file:
                json.dump(self.errors_dict, file, separators=(',', ':'))
        else:
            with codecs.open(os.path.join(self.config.save, 'errors.json'), 'w', encoding='utf-8') as file:
                lightweight_dict = copy.deepcopy(self.errors_dict)
                for key in ['arch_eval', 'train_loss', 'valid_loss', 'test_loss']:
                    lightweight_dict.pop(key)
                json.dump([self.config, lightweight_dict], file, separators=(',', ':'))



    <|MERGE_RESOLUTION|>--- conflicted
+++ resolved
@@ -158,13 +158,9 @@
                 self.errors_dict.arch_eval.append(anytime_results)
                 log_every_n_seconds(logging.INFO, "Epoch {}, Anytime results: {}".format(
                         e, anytime_results), n=5)
-<<<<<<< HEAD
-                    
-            # self._log_to_json()
-=======
 
             self._log_to_json()
->>>>>>> 6fad875f
+
             self._log_and_reset_accuracies(e)
 
         self.optimizer.after_training()
