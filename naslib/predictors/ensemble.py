import numpy as np
import copy

from naslib.predictors.predictor import Predictor
from naslib.predictors.feedforward import FeedforwardPredictor
from naslib.predictors.trees import GBDTPredictor, \
XGBoost, NGBoost, RandomForestPredictor
from naslib.predictors.gcn import GCNPredictor
from naslib.predictors.bonas import BonasPredictor
from naslib.predictors.bnn import DNGOPredictor, BOHAMIANN, \
BayesianLinearRegression
from naslib.predictors.seminas import SemiNASPredictor
from naslib.predictors.gp import GPPredictor, SparseGPPredictor, VarSparseGPPredictor
from naslib.predictors.omni import OmniPredictor

class Ensemble(Predictor):
    
    def __init__(self, 
                 encoding_type=None,
                 num_ensemble=3, 
                 predictor_type='feedforward',
                 ss_type='nasbench201'):
        self.num_ensemble = num_ensemble
        self.predictor_type = predictor_type
        self.encoding_type = encoding_type
        self.ss_type = ss_type

    def get_ensemble(self):
        # TODO: if encoding_type is not None, set the encoding type

        trainable_predictors = {
            'bananas': FeedforwardPredictor(ss_type=self.ss_type,
                                            encoding_type='path'),
            'feedforward': FeedforwardPredictor(ss_type=self.ss_type,
                                                encoding_type='adjacency_one_hot'),
            'gbdt': GBDTPredictor(ss_type=self.ss_type,
                                  encoding_type='adjacency_one_hot'),
            'gcn': GCNPredictor(ss_type=self.ss_type,
                                encoding_type='gcn'),
            'bonas': BonasPredictor(ss_type=self.ss_type,
                                    encoding_type='bonas'),
            'xgb': XGBoost(ss_type=self.ss_type, zc=False,
                           encoding_type='adjacency_one_hot'),
            'ngb': NGBoost(ss_type=self.ss_type,
                           encoding_type='adjacency_one_hot'),
            'rf': RandomForestPredictor(ss_type=self.ss_type,
                                        encoding_type='adjacency_one_hot'),
            'dngo': DNGOPredictor(ss_type=self.ss_type,
                                  encoding_type='adjacency_one_hot'),
            'bohamiann': BOHAMIANN(ss_type=self.ss_type,
                                   encoding_type='adjacency_one_hot'),
            'bayes_lin_reg': BayesianLinearRegression(ss_type=self.ss_type,
                                                      encoding_type='adjacency_one_hot'),
            'seminas': SemiNASPredictor(ss_type=self.ss_type, semi=True,
                                        encoding_type='seminas'),
            'nao': SemiNASPredictor(ss_type=self.ss_type, semi=False,
                                    encoding_type='seminas'),
            'gp': GPPredictor(ss_type=self.ss_type,
                              encoding_type='adjacency_one_hot'),
            'sparse_gp': SparseGPPredictor(ss_type=self.ss_type,
                                           encoding_type='adjacency_one_hot',
                                           optimize_gp_hyper=True,
                                           num_steps=100),
            'var_sparse_gp': VarSparseGPPredictor(ss_type=self.ss_type,
                                                  encoding_type='adjacency_one_hot',
                                                  optimize_gp_hyper=True, 
                                                  num_steps=200, zc=False),
<<<<<<< HEAD
            'omni_lofi': OmniPredictor(zero_cost=['jacov'], lce=[], encoding_type='adjacency_one_hot', 
                                       ss_type=self.ss_type, run_pre_compute=False, n_hypers=50, 
                                       min_train_size=100)
=======
            'omni': OmniPredictor(zero_cost=['jacov'], lce=[], encoding_type='adjacency_one_hot', 
                                  ss_type=self.ss_type, run_pre_compute=False, n_hypers=25, 
                                  min_train_size=0, max_zerocost=100),
            'ngb_hp': OmniPredictor(zero_cost=[], lce=[], encoding_type='adjacency_one_hot', 
                                    ss_type=self.ss_type, run_pre_compute=False, n_hypers=25, 
                                    min_train_size=0, max_zerocost=0)
>>>>>>> cfcb7271
        }

        return [copy.deepcopy(trainable_predictors[self.predictor_type]) for _ in range(self.num_ensemble)]

    def fit(self, xtrain, ytrain, train_info=None):
        
        self.ensemble = self.get_ensemble()
        train_errors = []
        for i in range(self.num_ensemble):
            train_error = self.ensemble[i].fit(xtrain, ytrain, train_info)
            train_errors.append(train_error)
        
        return train_errors

    def query(self, xtest, info=None):
        predictions = []
        for i in range(self.num_ensemble):
            prediction = self.ensemble[i].query(xtest, info)
            predictions.append(prediction)
            
        return np.array(predictions)<|MERGE_RESOLUTION|>--- conflicted
+++ resolved
@@ -65,18 +65,12 @@
                                                   encoding_type='adjacency_one_hot',
                                                   optimize_gp_hyper=True, 
                                                   num_steps=200, zc=False),
-<<<<<<< HEAD
-            'omni_lofi': OmniPredictor(zero_cost=['jacov'], lce=[], encoding_type='adjacency_one_hot', 
-                                       ss_type=self.ss_type, run_pre_compute=False, n_hypers=50, 
-                                       min_train_size=100)
-=======
             'omni': OmniPredictor(zero_cost=['jacov'], lce=[], encoding_type='adjacency_one_hot', 
                                   ss_type=self.ss_type, run_pre_compute=False, n_hypers=25, 
                                   min_train_size=0, max_zerocost=100),
             'ngb_hp': OmniPredictor(zero_cost=[], lce=[], encoding_type='adjacency_one_hot', 
                                     ss_type=self.ss_type, run_pre_compute=False, n_hypers=25, 
                                     min_train_size=0, max_zerocost=0)
->>>>>>> cfcb7271
         }
 
         return [copy.deepcopy(trainable_predictors[self.predictor_type]) for _ in range(self.num_ensemble)]
