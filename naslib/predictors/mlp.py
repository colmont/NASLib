--- conflicted
+++ resolved
@@ -7,13 +7,8 @@
 import torch.optim as optim
 from torch.utils.data import DataLoader, TensorDataset
 
-<<<<<<< HEAD
+from naslib.utils import AverageMeterGroup
 from naslib.utils.encodings import EncodingType
-from naslib.utils.utils import AverageMeterGroup
-=======
-from naslib.utils import AverageMeterGroup
-from naslib.predictors.utils.encodings import encode
->>>>>>> 5bda9d29
 from naslib.predictors import Predictor
 
 # NOTE: faster on CPU
